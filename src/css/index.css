--- conflicted
+++ resolved
@@ -80,20 +80,10 @@
 div#grid {
     width: fit-content;
     border: 2px black solid;
-<<<<<<< HEAD
-}
-div#mineCounter {
-    font-weight: bold;
-=======
->>>>>>> 5f090750
     grid-column: 2 / 3;  /* adjust spacing so that it aligns with headers */
     grid-row: 2 / 3;    
     display: flex;
     flex-direction: column; /*  stack rows vertically  */
-<<<<<<< HEAD
-    box-sizing: border-box;
-=======
->>>>>>> 5f090750
 }
 
 #grid-headers-wrapper {
@@ -123,12 +113,6 @@
     flex-flow: row;
     pointer-events: none;
     width: fit-content;
-<<<<<<< HEAD
-    border: 2px black solid;
-    border-bottom: 0;
-    box-sizing: border-box;
-=======
->>>>>>> 5f090750
 }
 
 div.grid-header-column{
@@ -138,7 +122,55 @@
     flex-flow: column;
     pointer-events: none;
     height: fit-content;
-<<<<<<< HEAD
+}
+div#mineCounter {
+    font-weight: bold;
+    grid-column: 2 / 3;  /* adjust spacing so that it aligns with headers */
+    grid-row: 2 / 3;    
+    display: flex;
+    flex-direction: column; /*  stack rows vertically  */
+    box-sizing: border-box;
+}
+
+#grid-headers-wrapper {
+    display: grid;
+    grid-template-columns: auto 1fr; 
+    grid-template-rows: auto 1fr;   
+    gap: 0; 
+}
+
+div.grid-header-tile {
+    pointer-events: none;
+    width: 50px;
+    height: 50px;
+    display: flex;
+    justify-content: center;
+    align-items: center;
+    box-sizing: border-box;
+    border: 1px #aaa solid;
+    background-color: #ccc;
+    font-size: 24px;
+}
+
+div.grid-header-row{
+    grid-column: 2 / 3; /* adjust spacing so that header  row is aligned at the edges */
+    grid-row: 1 / 2;   
+    display: flex;
+    flex-flow: row;
+    pointer-events: none;
+    width: fit-content;
+    border: 2px black solid;
+    border-bottom: 0;
+    box-sizing: border-box;
+}
+
+div.grid-header-column{
+    grid-column: 1 / 2; /* adjust spacing so that header column are aligned at the edges */
+    grid-row: 2 / 3;   
+    display: flex;
+    flex-flow: column;
+    pointer-events: none;
+    height: fit-content;
     border: 2px black solid;
     border-right: 0;
     box-sizing: border-box;
@@ -175,6 +207,4 @@
 #nav-authors {
     margin-left: auto;
     margin-right: 16px;
-=======
->>>>>>> 5f090750
 }