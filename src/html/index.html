--- conflicted
+++ resolved
@@ -240,8 +240,30 @@
                 </div>
             </div>
         </div>
-    </div>
-<<<<<<< HEAD
+    </section>
+    <div id="statusIndicator" style="display: none;">
+        <p>Status: <span id="statusText"></span></p>
+    </div>
+    <!-- Brett Balquist: Add the timer and AI elements-->
+    <div id="timerUI">
+        <p>Time: <span id="timer">0</span></p>
+    </div>
+    <section id="aiUI">
+        <label for="aiDifficulty">AI Difficulty:</label>
+        <select id="aiDifficulty" name="aiDifficulty">
+            <option value="none">None</option>
+            <option value="easy">Easy</option>
+            <option value="medium">Medium</option>
+            <option value="hard">Hard</option>
+            <option value="none">Automatic Mode</option>
+        </select>
+    </section>
+    <div id="grid-headers-wrapper">
+        <div class="grid-header-row"></div>
+        <div class="grid-header-column"></div>
+    <div id="grid">
+        <!-- gets filled by create_grid.ts -->
+    </div>
 </div>
 
 <!-- 
@@ -316,23 +338,6 @@
                 <li>Use AI to get unstuck when you're not sure what to do</li>
             </ul>
         </div>
-=======
-    <section id="aiUI">
-        <label for="aiDifficulty">AI Difficulty:</label>
-        <select id="aiDifficulty" name="aiDifficulty">
-            <option value="none">None</option>
-            <option value="easy">Easy</option>
-            <option value="medium">Medium</option>
-            <option value="hard">Hard</option>
-            <option value="none">Automatic Mode</option>
-        </select>
-    </section>
-    <div id="grid-headers-wrapper">
-        <div class="grid-header-row"></div>
-        <div class="grid-header-column"></div>
-    <div id="grid">
-        <!-- gets filled by create_grid.ts -->
->>>>>>> 502ebb8d
     </div>
 </div>
 
