
/** 
@param rows - # of rows in the minefield
@param cols- # of columns in the minefield
@param mineCount- # of mines to place in minefield
@param Fclick - first click coordinates
@returns 2D array that represents a generated minefield
*/

export function generateMinefield(
    Fclick: {row: number, col: number},
    rows: number, 
    cols: number,
    safeZone: number = 0,
    mineCount: number
    ): number[][] {
    
        // Initialize empty minefield
        const minefield: number[][] = Array.from({ length: rows }, () => Array(cols).fill(0));
        // Creates safe zone around first click
        const safeZoneArea = new Set<string>();
        const startRow = Math.max(0, Fclick.row - safeZone);
        const endRow = Math.min(rows - 1, Fclick.row + safeZone);
        const startCol = Math.max(0, Fclick.col - safeZone);
        const endCol = Math.min(cols - 1, Fclick.col + safeZone);

        for (let r = startRow; r <= endRow; r++) {
            for (let c = startCol; c <= endCol; c++) {
                safeZoneArea.add(`${r},${c}`);
            }
        }
        // end of safe zone creation

        let placedMines = 0;
        // randomly places mines in minefield
        while (placedMines < mineCount) {
            const row = Math.floor(Math.random() * rows);
            const col = Math.floor(Math.random() * cols);

            if (safeZoneArea.has(`${row},${col}`) || minefield[row]![col] === 1) {
                continue;
            }

            minefield[row]![col] = 1;
            placedMines++;
        }
        minefield[Fclick.row]![Fclick.col] = 2; // mark first click position

            return minefield;
<<<<<<< HEAD
        
=======
>>>>>>> 9735e142
    
        // Fallback return in case the above code path is not taken
        return Array.from({ length: rows }, () => Array(cols).fill(0));
    }<|MERGE_RESOLUTION|>--- conflicted
+++ resolved
@@ -47,10 +47,6 @@
         minefield[Fclick.row]![Fclick.col] = 2; // mark first click position
 
             return minefield;
-<<<<<<< HEAD
-        
-=======
->>>>>>> 9735e142
     
         // Fallback return in case the above code path is not taken
         return Array.from({ length: rows }, () => Array(cols).fill(0));
