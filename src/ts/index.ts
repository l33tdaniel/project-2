console.log("Hello!");

// import "../css/index.css"

import { fillGrid } from "./create_grid";
import { setFlaggingHandlers } from "./flagging";
import { generateMinefield } from "./minefield_gen";
import { startGame } from "./reveal";
<<<<<<< HEAD
import { setMineCount } from "./userMineCount";
=======
import { addLabels } from "./create_grid";
>>>>>>> 5f090750

window.onload = () => {
    const rows = 10;
    const cols = 10;
    const grid: HTMLDivElement = document.querySelector("div#grid")!;
    const tileMatrix = fillGrid(grid,rows,cols);
    const gridheaders = addLabels(rows,cols);

    setFlaggingHandlers(tileMatrix);
    setMineCount();
    startGame();
};

//const minefield = generateMinefield({ row: 3, col: 5 }, 10, 10, 1, 10);
//console.table(minefield);<|MERGE_RESOLUTION|>--- conflicted
+++ resolved
@@ -6,11 +6,8 @@
 import { setFlaggingHandlers } from "./flagging";
 import { generateMinefield } from "./minefield_gen";
 import { startGame } from "./reveal";
-<<<<<<< HEAD
+import { addLabels } from "./create_grid";
 import { setMineCount } from "./userMineCount";
-=======
-import { addLabels } from "./create_grid";
->>>>>>> 5f090750
 
 window.onload = () => {
     const rows = 10;
